--- conflicted
+++ resolved
@@ -1,11 +1,6 @@
 import { encode } from '@borderless/base64'
-<<<<<<< HEAD
-import { ArrowUpIcon } from '@heroicons/react/24/outline'
+import { ArrowUpIcon, Bars3Icon } from '@heroicons/react/24/outline'
 import { Fragment, ReactElement, useCallback, useEffect, useLayoutEffect, useMemo, useRef, useState } from 'react'
-=======
-import { ArrowUpIcon, Bars3Icon } from '@heroicons/react/24/outline'
-import { ReactElement, useCallback, useEffect, useLayoutEffect, useRef, useState } from 'react'
->>>>>>> ba70607d
 import { Virtuoso, VirtuosoHandle } from 'react-virtuoso'
 import { FeedHookAdvanceFn, FeedHookData } from '../../../hooks/feedHooks'
 import { useIsMobile } from '../../../hooks/styleHooks'
@@ -61,7 +56,6 @@
     [showScrollUpButton],
   )
 
-<<<<<<< HEAD
   const Header = useMemo(() => {
     // eslint-disable-next-line react/display-name
     return () => topFeedComponent ?? <Fragment />
@@ -71,9 +65,8 @@
     // eslint-disable-next-line react/display-name
     return () => <div className="h-[200vh]" />
   }, [])
-=======
+
   const [verticalIpadExpanded, setVerticalIpadExpanded] = useState(false)
->>>>>>> ba70607d
 
   return (
     <div
